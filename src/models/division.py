

from pydantic import BaseModel, Field
from typing import List, Optional
from datetime import datetime, timezone
<<<<<<< HEAD
from .source import SourceObj
=======
from src.models.source import SourceObj
>>>>>>> 9d8a3352
import yaml
# We can choose whichever UUID version is short but won't cause clashes.
from uuid import UUID, uuid4
from pathlib import Path
import logging

logger = logging.getLogger(__name__)

PROJECT_PATH = "divisions/"

class Centroid(BaseModel):
    geo_type: str = Field(default="Point")
    coordinates: List[float] = Field(..., description="A two-item array defining the centroid (center) of the geometry. Example: [-176.59989528409687, 51.88215100813731]")

class Extent(BaseModel):
    extent: List[float] = Field(..., description = "Object describing the extents. [left-most, lower-most, right-most, upper-most]")

class Boundary(BaseModel):
    centroid: Optional[Centroid] = None
    extent: Optional[Extent] = None

class Population(BaseModel):
    population: int
    source: SourceObj

class DivMetadata(BaseModel):
    population: Optional[Population] = None

class GovernmentIdentifiers(BaseModel):
    """
    Census designated identifiers for the locale.
    TODO: Provide a reference(s) for census definitions of the codes below here
    and in the docs.
    """
    namelsad: str = Field(description="The Census designated legal name for the geo political entity associated with a given locale.")
    statefp: str
    sldust: list[str]
    sldlst: list[str]
    countyfp: list[str]
    county_names: list[str]
    cousubfp: Optional[str] = None
    placefp: Optional[str] = None
    lsad: str
    geoid: str
    geoid_12: Optional[str] = None
    geoid_14: Optional[str] = None
    common_name: Optional[list[str]] = Field(default=None, description="The commonly used named for the place if different than the official NAMELSAD. Used for matching on alternative names for a locale.")


class Geometry(BaseModel):
    start: datetime = Field(..., description = "Best approximation of date boundary became effective.")
    end: datetime = Field(..., description = "Best approximation of date boundary was replaced or made obsolete (null for current boundaries).")
    boundary: Boundary = Field(..., description = "The centroid and extent of the geometry.")
    children: List[str] = Field(default_factory=list, description = "A list of child division ids.")
    arcGIS_address: str = Field(..., description = "A url or curl-like request string to the arcGIS server. Ideally this is granular to the layer defined by the division id.")


class Division(BaseModel):
<<<<<<< HEAD
    _id: UUID | None = Field(default_factory=uuid4(), description="The uuid associated with the .yaml file when it was initially generated for this project.")
    id: str = Field(..., description = "The canonical OpenCivicData id for the political geo division. Should be sourced from the Open Civic Data repo. Example: ADD TKTK See: docs.opencivicdata.org")
=======
    id: UUID | None = Field(default_factory=uuid4(), description="The uuid associated with the division object  when it was generated for this project. This is a ddeterministic uuid based on the ocdid and version.")
    ocdid: str = Field(..., description = "The canonical OpenCivicData id for the political geo division. Should be sourced from the Open Civic Data repo. Example: ADD TKTK See: docs.opencivicdata.org")
>>>>>>> 9d8a3352
    country: str = Field(..., description = "Two-letter ISO-3166 alpha-2 country code. (e.g. 'us', 'ca')")
    display_name: str = Field(..., description = "Human-readable name for division. Should be sourced from the Open Civic Data repo.")
    geometries: Optional[List[Geometry]] = Field(default_factory=list, description = "A list of associated geometries, as defined by the Geometry model. Empty array if not set.")
    also_known_as: List[str] = Field(default_factory=list, description = "A list of alternate formatted OCDids that refer to the same geo political divisions.")
    valid_thru: Optional[datetime] = Field(default=None, description="If a division is set to be retired, use this date to indicate when the division is no longer valid.")
    valid_asof: Optional[datetime] = Field(default=None, description="If a new division is created use this date to indicate when the division will become active.")
    accurate_asof: Optional[datetime] = Field(default=None, description="The datetime ('2025-05-01:00:00:00' ISO 8601 standard format when the data for the record is known to be accurate by the researcher. This may or may not be the same data as the 'last_updated' date below.")
    last_updated: datetime = Field(default_factory=lambda: datetime.now(timezone.utc), description="The datetime that the data in the record was last updated by the researcher (or it's agent).")
    sourcing: List[SourceObj] = Field(default_factory=list, description="Describe how the data was sourced. Used to identify AI generated data.")
    metadata: Optional[DivMetadata] = Field(None, description="Any other useful information that a researcher feels should be included.")
    government_identifiers: Optional[GovernmentIdentifiers] = Field(None, description="A dictionary of the  code(s) (i.e. Census state_code, fips_code, geoid, etc.) official name in snake_case and the value. Can include more than one key.")
    jurisdiction_id: str

    # Untested
    @classmethod
    def load_division(cls, filepath):
        try:
            data = yaml.safe_load(filepath)
            cls = cls(**data)
        except Exception as error:
            logger.error("Failed to load division object", extras={"error":error}, exc_info=True)
            raise ValueError("Failed to load division. Check filepath") from error

    # Untested
    def dump_division(self):
        if not self.government_identifiers:
            raise ValueError("A geoid is required to store a division obect.")
        filepath = Path(f"{PROJECT_PATH}/{self.display_name}_{self.government_identifiers.geoid}_{self._id}")
        yaml.safe_dump(filepath)
        return filepath

    def flatten(self) -> dict:
        """A method for converting a nested Division object, to a flat record(s) in LongTidy format for export to csv."""
        raise NotImplementedError

    def to_csv(self, include_children: bool = True) -> str:
        """ A method to export the flattend record(s) to .csv"""
        raise NotImplementedError
<|MERGE_RESOLUTION|>--- conflicted
+++ resolved
@@ -3,11 +3,7 @@
 from pydantic import BaseModel, Field
 from typing import List, Optional
 from datetime import datetime, timezone
-<<<<<<< HEAD
-from .source import SourceObj
-=======
 from src.models.source import SourceObj
->>>>>>> 9d8a3352
 import yaml
 # We can choose whichever UUID version is short but won't cause clashes.
 from uuid import UUID, uuid4
@@ -66,13 +62,8 @@
 
 
 class Division(BaseModel):
-<<<<<<< HEAD
-    _id: UUID | None = Field(default_factory=uuid4(), description="The uuid associated with the .yaml file when it was initially generated for this project.")
-    id: str = Field(..., description = "The canonical OpenCivicData id for the political geo division. Should be sourced from the Open Civic Data repo. Example: ADD TKTK See: docs.opencivicdata.org")
-=======
     id: UUID | None = Field(default_factory=uuid4(), description="The uuid associated with the division object  when it was generated for this project. This is a ddeterministic uuid based on the ocdid and version.")
     ocdid: str = Field(..., description = "The canonical OpenCivicData id for the political geo division. Should be sourced from the Open Civic Data repo. Example: ADD TKTK See: docs.opencivicdata.org")
->>>>>>> 9d8a3352
     country: str = Field(..., description = "Two-letter ISO-3166 alpha-2 country code. (e.g. 'us', 'ca')")
     display_name: str = Field(..., description = "Human-readable name for division. Should be sourced from the Open Civic Data repo.")
     geometries: Optional[List[Geometry]] = Field(default_factory=list, description = "A list of associated geometries, as defined by the Geometry model. Empty array if not set.")
