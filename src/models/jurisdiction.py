from enum import Enum
from pydantic import BaseModel, Field
from typing import Any, Dict, List, Optional
from datetime import datetime, timezone
from .source import SourceObj
import yaml
from pathlib import Path
# We can choose whichever UUID version is short but won't cause clashes.
from uuid import UUID, uuid4

import logging
logger = logging.getLogger(__name__)

# TODO: Do not hardcode yaml filepaths; allow versions

PROJECT_PATH = "jurisdictions/"

class ClassificationEnum(str, Enum):
    """These are the allowed defined types for jurisdictions"""
    GOVERNMENT = "government"
    LEGISLATURE = "legislature" # i.e. city council
    SCHOOL_SYSTEM = "school_system"
    EXECUTIVE = "executive"  # i.e. mayor
    TRANSIT_AUTHORITY = "transit_authority"
    JUDICIAL = "judicial" # NON-OCDid COMPLIANT; ADDED
    PROSECUTORIAL = "prosecutorial" # NON-OCDid COMPLIANT; ADDED

class SessionDetail(BaseModel):
    """Appears in the 'legislative_sessions' as a value for each session key."""
    name: str = Field(..., description="Name of session, typically a year span like 2011-2012. **(required)**")
    identifiers: str = Field(..., description="Identifier of session. **(required)**")
    classification: str = Field(..., description="Type of session: primary or special")
    start_date: datetime = Field(..., description="Start date of session.")
    end_date: datetime = Field(..., description="End date of session.")

class TermDetail(BaseModel):
    duration: int = Field(..., description = "This is typically defined in years.")
    term_description: str = Field(..., description = "The legal language defining how the terms is proscribed in the source document. i.e Shall commence the second tuesday following the last general election and any other useful information.")
    term_limits: Optional[str] = Field(default=None, description = "Typically defined as the number of terms an office holder can hold. Can be a string description of the term limits if any.")
    source_url: str = Field(..., description = "The source url that defines the terms for the jurisdiction. Must be a .gov source. Can often be found in the incorporation charter or state constitution." )
    last_known_start_date: Optional[datetime] = Field(default=None, description="The last known start of the most recent term. This date allows future term start and end dates to be computed programmatically." )

class Jurisdiction(BaseModel):
    """
    Class for defining a Jurisdiction object.
    Reference: https://github.com/opencivicdata/docs.opencivicdata.org/blob/master/data/datatypes.rst#id3
    """
<<<<<<< HEAD
    _id: UUID = Field(default_factory=uuid4(), description = "The uuid associated with the .yaml file when it was initially generated for this project.")
    id: str = Field(..., description="Jurisdictions IDs take the form ocd-jurisdiction/<jurisdiction_id>/<jurisdiction_type> where jurisdiction_id is the ID for the related division without the ocd-division/ prefix and jurisdiction_type is council, legislature, etc.")
=======
    id: UUID = Field(default_factory=uuid4(), description = "The uuid associated with the object when it was generated for this project. This is a ddeterministic uuid based on the ocdid and version")
    ocdid: str = Field(..., description="Jurisdictions IDs take the form ocd-jurisdiction/<jurisdiction_id>/<jurisdiction_type> where jurisdiction_id is the ID for the related division without the ocd-division/ prefix and jurisdiction_type is council, legislature, etc.")
>>>>>>> 9d8a3352
    name: str = Field(..., description="Name of jurisdiction (e.g. North Carolina General Assembly). Should be sourced from official gov source data (i.e. Census) **(required)**")
    url: str = Field(..., description="URL pointing to jurisdiction's website. **(required)**")
    classification: ClassificationEnum = Field(..., description="A jurisdiction category. **(required)** See ClassificationEnum.")
    legislative_sessions: Dict[str, SessionDetail]  = Field(default_factory=dict, description="Dictionary describing sessions, each key is a session slug that must also appear in one ``sessions`` list in ``terms``.  Values consist of several fields giving more detail about the session. **(required)**")
    feature_flags: List[str] = Field(default_factory=list, description= "A way to mark certain features as available on a per-jurisdiction basis. Each element in feature_flags is of type (string) **(required, minItems: 0)** ")
    term: Optional[TermDetail] = Field(default=None, description="The details of the terms for elected officials representing this jurisdiction. ")
    accurate_asof: Optional[datetime] = Field(default=None, description="The datetime ('2025-05-01:00:00:00' ISO 8601 standard format when the data for the record is known to be accurate by the researcher. This may or may not be the same data as the 'last_updated' date below. **REQUIRED**")
    last_updated: datetime = Field(default_factory=lambda: datetime.now(timezone.utc), description="The datetime that the data in the record was last updated by the researcher (or it's agent).")
    sourcing: List[SourceObj] = Field(default_factory=list, description="Describe how the data was sourced. Used to identify AI generated data.")
    metadata: Dict[str, Any] = Field(default_factory=dict, description="Any other useful information that a research feels should be included.")

    # @field_validator("id")
    def validate_jurisdiction_id(self):
        """Jurisdictions IDs take the form ocd-jurisdiction/<jurisdiction_id>/<jurisdiction_type> where jurisdiction_id is the ID for the related division without the ocd-division/ prefix and jurisdiction_type is council, legislature, etc."""
        # TODO:
        #  - Check prefix = ocd-jurisdiction
        #  - Check "jurisdiction type" is an allowed type
        #  - Check that a matching Division object exists. If not... we need one!
        pass

    # Untested
    @classmethod
    def load_jurisdiction(cls, filepath):
        try:
            data = yaml.safe_load(filepath)
            cls = cls(**data)
        except Exception as error:
            logger.error("Failed to load jurisdiction object", extras={"error":error}, exc_info=True)
            raise ValueError("Failed to load jurisdiction. Check filepath") from error
    # Untested
    def dump_jurisdiction(self):
        filepath = Path(f"{PROJECT_PATH}/{self.name}_{self.id}_{self._id}")
        yaml.safe_dump(filepath)
        return filepath

    @classmethod
    def division_id_to_jurisdiction_id(cls, classification_type: str):
        """Given an ocd-id, convert it to a jurisdiction id"""
        # TODO:
        # - write this code
        pass

    def jurisdiction_id_to_division_id(self):
        # TODO convert the division id back to a jurisdiction id.
        pass

    def flatten(self) -> dict:
        """A method for converting a nested Jurisdiction object, to a flat record(s) in LongTidy format for export to csv."""
        raise NotImplementedError

    def to_csv(self) -> str:
        """ A method to export the flattend record(s) to .csv"""
        raise NotImplementedError


if __name__ == "__main__":

    sample = Jurisdiction (
        name="Seattle City Council",
        url="https://www.seattle.gov/council",
        classification=ClassificationEnum.GOVERNMENT,
        legislative_sessions = SessionDetail(
            name="119th Congress",
            identifiers = "",
            classification = "",
            start_date = datetime(day=10, month=10, year=2025),
        ),
        feature_flags = [{"legislative_sessions": -1, "term_detail": 1}], # Where "1" means expect this feature and "-1" means not applicable.
    )<|MERGE_RESOLUTION|>--- conflicted
+++ resolved
@@ -45,13 +45,8 @@
     Class for defining a Jurisdiction object.
     Reference: https://github.com/opencivicdata/docs.opencivicdata.org/blob/master/data/datatypes.rst#id3
     """
-<<<<<<< HEAD
-    _id: UUID = Field(default_factory=uuid4(), description = "The uuid associated with the .yaml file when it was initially generated for this project.")
-    id: str = Field(..., description="Jurisdictions IDs take the form ocd-jurisdiction/<jurisdiction_id>/<jurisdiction_type> where jurisdiction_id is the ID for the related division without the ocd-division/ prefix and jurisdiction_type is council, legislature, etc.")
-=======
     id: UUID = Field(default_factory=uuid4(), description = "The uuid associated with the object when it was generated for this project. This is a ddeterministic uuid based on the ocdid and version")
     ocdid: str = Field(..., description="Jurisdictions IDs take the form ocd-jurisdiction/<jurisdiction_id>/<jurisdiction_type> where jurisdiction_id is the ID for the related division without the ocd-division/ prefix and jurisdiction_type is council, legislature, etc.")
->>>>>>> 9d8a3352
     name: str = Field(..., description="Name of jurisdiction (e.g. North Carolina General Assembly). Should be sourced from official gov source data (i.e. Census) **(required)**")
     url: str = Field(..., description="URL pointing to jurisdiction's website. **(required)**")
     classification: ClassificationEnum = Field(..., description="A jurisdiction category. **(required)** See ClassificationEnum.")
